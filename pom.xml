--- conflicted
+++ resolved
@@ -52,13 +52,8 @@
         <aws-java-sdk.version>1.11.699</aws-java-sdk.version>
         <testng.version>6.14.3</testng.version>
         <slf4j.version>1.7.28</slf4j.version>
-<<<<<<< HEAD
-        <log4j.version>2.12.0</log4j.version>
         <jackson.version>2.10.0.pr3</jackson.version>
-=======
         <log4j.version>2.13.0</log4j.version>
-        <jackson.version>2.10.0.pr1</jackson.version>
->>>>>>> 8668f33d
         <jetty.version>9.4.20.v20190813</jetty.version>
         <servlet-api.version>4.0.1</servlet-api.version>
         <jcommander.version>1.78</jcommander.version>
